/*
 * The MIT License
 *
 * Copyright (c) 2004-2011, Sun Microsystems, Inc., Alan Harder
 *
 * Permission is hereby granted, free of charge, to any person obtaining a copy
 * of this software and associated documentation files (the "Software"), to deal
 * in the Software without restriction, including without limitation the rights
 * to use, copy, modify, merge, publish, distribute, sublicense, and/or sell
 * copies of the Software, and to permit persons to whom the Software is
 * furnished to do so, subject to the following conditions:
 *
 * The above copyright notice and this permission notice shall be included in
 * all copies or substantial portions of the Software.
 *
 * THE SOFTWARE IS PROVIDED "AS IS", WITHOUT WARRANTY OF ANY KIND, EXPRESS OR
 * IMPLIED, INCLUDING BUT NOT LIMITED TO THE WARRANTIES OF MERCHANTABILITY,
 * FITNESS FOR A PARTICULAR PURPOSE AND NONINFRINGEMENT. IN NO EVENT SHALL THE
 * AUTHORS OR COPYRIGHT HOLDERS BE LIABLE FOR ANY CLAIM, DAMAGES OR OTHER
 * LIABILITY, WHETHER IN AN ACTION OF CONTRACT, TORT OR OTHERWISE, ARISING FROM,
 * OUT OF OR IN CONNECTION WITH THE SOFTWARE OR THE USE OR OTHER DEALINGS IN
 * THE SOFTWARE.
 */
package hudson.plugins.copyartifact;

import com.thoughtworks.xstream.converters.UnmarshallingContext;
import hudson.DescriptorExtensionList;
import hudson.EnvVars;
import hudson.Extension;
import hudson.FilePath;
import hudson.Launcher;
import hudson.Util;
import hudson.console.HyperlinkNote;
import hudson.diagnosis.OldDataMonitor;
import hudson.matrix.MatrixBuild;
import hudson.matrix.MatrixProject;
import hudson.maven.MavenModule;
import hudson.maven.MavenModuleSet;
import hudson.maven.MavenModuleSetBuild;
import hudson.model.*;
import hudson.model.listeners.ItemListener;
import hudson.model.listeners.RunListener;
import hudson.security.SecurityRealm;
import hudson.tasks.BuildStepDescriptor;
import hudson.tasks.Builder;
import hudson.util.DescribableList;
import hudson.util.FormValidation;
import hudson.util.XStream2;

import java.io.IOException;
import java.io.PrintStream;
import java.util.Collections;
import java.util.HashMap;
import java.util.List;
import java.util.Map;
import java.util.logging.Level;
import java.util.logging.Logger;

import jenkins.model.Jenkins;
import org.acegisecurity.GrantedAuthority;
import org.acegisecurity.providers.UsernamePasswordAuthenticationToken;
import org.kohsuke.stapler.AncestorInPath;
import org.kohsuke.stapler.DataBoundConstructor;
import org.kohsuke.stapler.QueryParameter;
import org.kohsuke.stapler.Stapler;
import org.kohsuke.stapler.StaplerRequest;

/**
 * Build step to copy artifacts from another project.
 * @author Alan Harder
 */
public class CopyArtifact extends Builder {

    @Deprecated private String projectName;
    private String project;
    private String parameters;
    private final String filter, target;
    private /*almost final*/ BuildSelector selector;
    @Deprecated private transient Boolean stable;
    private final Boolean flatten, optional;

    @DataBoundConstructor
    public CopyArtifact(String projectName, String parameters, BuildSelector selector, String filter, String target,
                        boolean flatten, boolean optional) {
        // check the permissions only if we can
        StaplerRequest req = Stapler.getCurrentRequest();
        if (req!=null) {
            ItemGroup context = req.findAncestorObject(ItemGroup.class);
            if (context == null) context = Jenkins.getInstance();

            // Prevents both invalid values and access to artifacts of projects which this user cannot see.
            // If value is parameterized, it will be checked when build runs.
            if (projectName.indexOf('$') < 0 && Jenkins.getInstance().getItem(projectName, context, Job.class) == null)
                projectName = ""; // Ignore/clear bad value to avoid ugly 500 page
        }

        this.project = projectName;
        this.parameters = Util.fixEmptyAndTrim(parameters);
        this.selector = selector;
        this.filter = Util.fixNull(filter).trim();
        this.target = Util.fixNull(target).trim();
        this.flatten = flatten ? Boolean.TRUE : null;
        this.optional = optional ? Boolean.TRUE : null;
    }

    // Upgrade data from old format
    public static class ConverterImpl extends XStream2.PassthruConverter<CopyArtifact> {
        public ConverterImpl(XStream2 xstream) { super(xstream); }
        @Override protected void callback(CopyArtifact obj, UnmarshallingContext context) {
            if (obj.selector == null) {
                obj.selector = new StatusBuildSelector(obj.stable != null && obj.stable);
                OldDataMonitor.report(context, "1.355"); // Core version# when CopyArtifact 1.2 released
            }
        }
    }

    public String getProjectName() {
        return project;
    }
    
    public String getParameters() {
        return parameters;
    }

    public BuildSelector getBuildSelector() {
        return selector;
    }

    public String getFilter() {
        return filter;
    }

    public String getTarget() {
        return target;
    }

    public boolean isFlatten() {
        return flatten != null && flatten;
    }

    public boolean isOptional() {
        return optional != null && optional;
    }

    private void upgradeIfNecessary(AbstractProject<?,?> job) throws IOException {
        if (projectName != null) {
            int i = projectName.lastIndexOf('/');
            if (i != -1 && projectName.indexOf('=', i) != -1 && /* not matrix */Jenkins.getInstance().getItem(projectName, job.getParent(), Job.class) == null) {
                project = projectName.substring(0, i);
                parameters = projectName.substring(i + 1);
            } else {
                project = projectName;
                parameters = null;
            }
            Logger.getLogger(CopyArtifact.class.getName()).log(Level.INFO, "Split {0} into {1} with parameters {2}", new Object[] {projectName, project, parameters});
            projectName = null;
            job.save();
        }
    }

    @Override
    public boolean perform(AbstractBuild<?,?> build, Launcher launcher, BuildListener listener)
            throws InterruptedException, IOException {
        upgradeIfNecessary(build.getProject());
        PrintStream console = listener.getLogger();
        String expandedProject = project, expandedFilter = filter;
        try {
            EnvVars env = build.getEnvironment(listener);
            env.overrideAll(build.getBuildVariables()); // Add in matrix axes..
            expandedProject = env.expand(project);
            Job job = Jenkins.getInstance().getItem(expandedProject, build.getProject().getParent(), Job.class);
            if (job != null && !expandedProject.equals(project)
                // If projectName is parameterized, need to do permission check on source project.
                // Would like to check if user who started build has permission, but unable to get
                // Authentication object for arbitrary user.. instead, only allow use of parameters
                // to select jobs which are accessible to all authenticated users.
                && !job.getACL().hasPermission(
                        new UsernamePasswordAuthenticationToken("authenticated", "",
                                new GrantedAuthority[]{ SecurityRealm.AUTHENTICATED_AUTHORITY }),
                        Item.READ)) {
                job = null; // Disallow access
            }
            if (job == null) {
                console.println(Messages.CopyArtifact_MissingProject(expandedProject));
                return false;
            }
            Run src = selector.getBuild(job, env, parameters != null ? new ParametersBuildFilter(env.expand(parameters)) : new BuildFilter(), build);
            if (src == null) {
                console.println(Messages.CopyArtifact_MissingBuild(expandedProject));
                return isOptional();  // Fail build unless copy is optional
            }
            FilePath targetDir = build.getWorkspace(), baseTargetDir = targetDir;
            if (targetDir == null || !targetDir.exists()) {
                console.println(Messages.CopyArtifact_MissingWorkspace()); // (see JENKINS-3330)
                return isOptional();  // Fail build unless copy is optional
            }
            // Add info about the selected build into the environment
            EnvAction envData = build.getAction(EnvAction.class);
            if (envData != null) {
                envData.add(getItemGroup(build), expandedProject, src.getNumber());
            }
            if (target.length() > 0) targetDir = new FilePath(targetDir, env.expand(target));
            expandedFilter = env.expand(filter);
            if (expandedFilter.trim().length() == 0) expandedFilter = "**";

            // for backward compatibility, look up the copier as CopyMethod
            Copier copier = Jenkins.getInstance().getExtensionList(Copier.class).get(0).clone();

            if (src instanceof MavenModuleSetBuild) {
                // Copy artifacts from the build (ArchiveArtifacts build step)
                boolean ok = perform(src, build, expandedFilter, targetDir, baseTargetDir, copier, console);
                // Copy artifacts from all modules of this Maven build (automatic archiving)
                for (Run r : ((MavenModuleSetBuild)src).getModuleLastBuilds().values())
                    ok |= perform(r, build, expandedFilter, targetDir, baseTargetDir, copier, console);
                return ok;
            } else if (src instanceof MatrixBuild) {
                boolean ok = false;
                // Copy artifacts from all configurations of this matrix build
                // Use MatrixBuild.getExactRuns if available
                for (Run r : ((MatrixBuild) src).getExactRuns())
                    // Use subdir of targetDir with configuration name (like "jdk=java6u20")
                    ok |= perform(r, build, expandedFilter, targetDir.child(r.getParent().getName()),
                                  baseTargetDir, copier, console);
                return ok;
            } else {
                return perform(src, build, expandedFilter, targetDir, baseTargetDir, copier, console);
            }
        }
        catch (IOException ex) {
            Util.displayIOException(ex, listener);
            ex.printStackTrace(listener.error(
                    Messages.CopyArtifact_FailedToCopy(expandedProject, expandedFilter)));
            return false;
        }
    }

    // retrieve the "folder" (jenkins root if no folder used) for this build
    private ItemGroup getItemGroup(AbstractBuild<?, ?> build) {
        ItemGroup group = build.getProject().getParent();
        if (group instanceof Job) {
            // MatrixProject, MavenModuleSet, IvyModuleSet or comparable
            return ((Job) group).getParent();
        }
        return group;

    }


    private boolean perform(Run src, AbstractBuild<?,?> dst, String expandedFilter, FilePath targetDir,
            FilePath baseTargetDir, Copier copier, PrintStream console)
            throws IOException, InterruptedException {
        FilePath srcDir = selector.getSourceDirectory(src, console);
        if (srcDir == null) {
            return isOptional();  // Fail build unless copy is optional
        }

        copier.init(src,dst,srcDir,baseTargetDir);
        try {
            int cnt;
            if (!isFlatten())
                cnt = copier.copyAll(srcDir, expandedFilter, targetDir);
            else {
                targetDir.mkdirs();  // Create target if needed
                FilePath[] list = srcDir.list(expandedFilter);
                for (FilePath file : list)
                    copier.copyOne(file, new FilePath(targetDir, file.getName()));
                cnt = list.length;
            }

            console.println(Messages.CopyArtifact_Copied(cnt, HyperlinkNote.encodeTo('/'+ src.getParent().getUrl(), src.getParent().getFullDisplayName()),
                    HyperlinkNote.encodeTo('/'+src.getUrl(), Integer.toString(src.getNumber()))));
            // Fail build if 0 files copied unless copy is optional
            return cnt > 0 || isOptional();
        } finally {
            copier.end();
        }
    }

    @Extension
    public static final class DescriptorImpl extends BuildStepDescriptor<Builder> {

        public FormValidation doCheckProjectName(
                @AncestorInPath AbstractItem anc, @QueryParameter String value) {
            // Require CONFIGURE permission on this project
            if (!anc.hasPermission(Item.CONFIGURE)) return FormValidation.ok();
            FormValidation result;
            Item item = Jenkins.getInstance().getItem(value, anc.getParent());
            if (item != null)
                result = item instanceof MavenModuleSet
                       ? FormValidation.warning(Messages.CopyArtifact_MavenProject())
                       : (item instanceof MatrixProject
                          ? FormValidation.warning(Messages.CopyArtifact_MatrixProject())
                          : FormValidation.ok());
            else if (value.indexOf('$') >= 0)
                result = FormValidation.warning(Messages.CopyArtifact_ParameterizedName());
            else
                result = FormValidation.error(
                    hudson.tasks.Messages.BuildTrigger_NoSuchProject(
                        value, AbstractProject.findNearest(value).getName()));
            return result;
        }

        public boolean isApplicable(Class<? extends AbstractProject> clazz) {
            return true;
        }

        public String getDisplayName() {
            return Messages.CopyArtifact_DisplayName();
        }

        public DescriptorExtensionList<BuildSelector,Descriptor<BuildSelector>> getBuildSelectors() {
            return Hudson.getInstance().<BuildSelector,Descriptor<BuildSelector>>getDescriptorList(BuildSelector.class);
        }
    }

    // Listen for project renames and update property here if needed.
    @Extension
    public static final class ListenerImpl extends ItemListener {
        @Override
        public void onRenamed(Item item, String oldName, String newName) {
            String oldFullName = Items.getCanonicalName(item.getParent(), oldName);
            String newFullName = Items.getCanonicalName(item.getParent(), newName);
            for (AbstractProject<?,?> project
                    : Hudson.getInstance().getAllItems(AbstractProject.class)) {
                try {
<<<<<<< HEAD
                    for (CopyArtifact ca : getCopiers(project)) {
                        if (ca.getProjectName().equals(oldName))
                            ca.project = newName;
                        else if (ca.getProjectName().startsWith(oldName + '/'))
                            // Support rename for "MatrixJobName/AxisName=value" type of name
                            ca.project = newName + ca.project.substring(oldName.length());
                        else continue;
                        project.save();
                    }
=======
                for (CopyArtifact ca : getCopiers(project)) {
                    String projectName = ca.getProjectName();

                    String suffix = "";
                    // Support rename for "MatrixJobName/AxisName=value" type of name
                    int i = projectName.indexOf('=');
                    if (i > 0) {
                        int end = projectName.substring(0,i).lastIndexOf('/');
                        suffix = projectName.substring(end);
                        projectName = projectName.substring(0, end);
                    }

                    ItemGroup context = project.getParent();
                    String newProjectName = Items.computeRelativeNamesAfterRenaming(oldFullName, newFullName, projectName, context);
                    if (!projectName.equals(newProjectName)) {
                        ca.project = newProjectName + suffix;
                        project.save();
                    }
                }
>>>>>>> 37c715fe
                } catch (IOException ex) {
                    Logger.getLogger(ListenerImpl.class.getName()).log(Level.WARNING,
                            "Failed to resave project " + project.getName()
                            + " for project rename in CopyArtifact build step ("
                            + oldName + " =>" + newName + ")", ex);
                }
            }
        }

        private static List<CopyArtifact> getCopiers(AbstractProject<?,?> project) throws IOException {
            DescribableList<Builder,Descriptor<Builder>> list =
                    project instanceof Project ? ((Project<?,?>)project).getBuildersList()
                      : (project instanceof MatrixProject ?
                          ((MatrixProject)project).getBuildersList() : null);
            if (list == null) return Collections.emptyList();
            List<CopyArtifact> copiers = list.getAll(CopyArtifact.class);
            for (CopyArtifact copier : copiers) {
                copier.upgradeIfNecessary(project);
            }
            return copiers;
        }
    }

    // Listen for new builds and add EnvAction in any that use CopyArtifact build step
    @Extension
    public static final class CopyArtifactRunListener extends RunListener<Build> {
        public CopyArtifactRunListener() {
            super(Build.class);
        }

        @Override
        public void onStarted(Build r, TaskListener listener) {
            if (((Build<?,?>)r).getProject().getBuildersList().get(CopyArtifact.class) != null)
                r.addAction(new EnvAction());
        }
    }
    
    private static class EnvAction implements EnvironmentContributingAction {
        // Decided not to record this data in build.xml, so marked transient:
        private transient Map<String,String> data = new HashMap<String,String>();

        private void add(ItemGroup ctx, String projectName, int buildNumber) {
            if (data==null) return;
            Item item = getProject(ctx, projectName);
            // Use full name if configured with absolute path
            // and relative otherwise
            projectName = projectName.startsWith("/") ? item.getFullName() : item.getRelativeNameFrom(ctx);
            data.put("COPYARTIFACT_BUILD_NUMBER_"
                       + projectName.toUpperCase().replaceAll("[^A-Z]+", "_"), // Only use letters and _
                     Integer.toString(buildNumber));
        }

        private Job getProject(ItemGroup ctx, String projectName) {
            String[] parts = projectName.split("/");
            if (projectName.startsWith("/")) ctx = Jenkins.getInstance();
            for (String part : parts) {
                if (part.length() == 0) continue;
                if (part.equals("..")) {
                    ctx = ((Item) ctx).getParent();
                    continue;
                }
                Item i = ctx.getItem(part);
                if (i instanceof Job) return (Job) i;
                ctx = (ItemGroup) i;
            }
            return null;
        }

        public void buildEnvVars(AbstractBuild<?,?> build, EnvVars env) {
            if (data!=null) env.putAll(data);
        }

        public String getIconFileName() { return null; }
        public String getDisplayName() { return null; }
        public String getUrlName() { return null; }
    }
}<|MERGE_RESOLUTION|>--- conflicted
+++ resolved
@@ -323,17 +323,6 @@
             for (AbstractProject<?,?> project
                     : Hudson.getInstance().getAllItems(AbstractProject.class)) {
                 try {
-<<<<<<< HEAD
-                    for (CopyArtifact ca : getCopiers(project)) {
-                        if (ca.getProjectName().equals(oldName))
-                            ca.project = newName;
-                        else if (ca.getProjectName().startsWith(oldName + '/'))
-                            // Support rename for "MatrixJobName/AxisName=value" type of name
-                            ca.project = newName + ca.project.substring(oldName.length());
-                        else continue;
-                        project.save();
-                    }
-=======
                 for (CopyArtifact ca : getCopiers(project)) {
                     String projectName = ca.getProjectName();
 
@@ -353,7 +342,6 @@
                         project.save();
                     }
                 }
->>>>>>> 37c715fe
                 } catch (IOException ex) {
                     Logger.getLogger(ListenerImpl.class.getName()).log(Level.WARNING,
                             "Failed to resave project " + project.getName()
