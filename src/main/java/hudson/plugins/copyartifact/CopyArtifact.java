/*
 * The MIT License
 *
 * Copyright (c) 2004-2011, Sun Microsystems, Inc., Alan Harder
 *
 * Permission is hereby granted, free of charge, to any person obtaining a copy
 * of this software and associated documentation files (the "Software"), to deal
 * in the Software without restriction, including without limitation the rights
 * to use, copy, modify, merge, publish, distribute, sublicense, and/or sell
 * copies of the Software, and to permit persons to whom the Software is
 * furnished to do so, subject to the following conditions:
 *
 * The above copyright notice and this permission notice shall be included in
 * all copies or substantial portions of the Software.
 *
 * THE SOFTWARE IS PROVIDED "AS IS", WITHOUT WARRANTY OF ANY KIND, EXPRESS OR
 * IMPLIED, INCLUDING BUT NOT LIMITED TO THE WARRANTIES OF MERCHANTABILITY,
 * FITNESS FOR A PARTICULAR PURPOSE AND NONINFRINGEMENT. IN NO EVENT SHALL THE
 * AUTHORS OR COPYRIGHT HOLDERS BE LIABLE FOR ANY CLAIM, DAMAGES OR OTHER
 * LIABILITY, WHETHER IN AN ACTION OF CONTRACT, TORT OR OTHERWISE, ARISING FROM,
 * OUT OF OR IN CONNECTION WITH THE SOFTWARE OR THE USE OR OTHER DEALINGS IN
 * THE SOFTWARE.
 */
package hudson.plugins.copyartifact;

import com.thoughtworks.xstream.converters.UnmarshallingContext;
import hudson.DescriptorExtensionList;
import hudson.EnvVars;
import hudson.Extension;
import hudson.FilePath;
import hudson.Launcher;
import hudson.Util;
import hudson.console.HyperlinkNote;
import hudson.diagnosis.OldDataMonitor;
import hudson.init.InitMilestone;
import hudson.init.Initializer;
import hudson.matrix.MatrixBuild;
import hudson.matrix.MatrixProject;
import hudson.maven.MavenModuleSet;
import hudson.maven.MavenModuleSetBuild;
import hudson.model.*;
import hudson.model.listeners.ItemListener;
import hudson.model.listeners.RunListener;
import hudson.security.ACL;
import hudson.security.SecurityRealm;
import hudson.tasks.BuildStepDescriptor;
import hudson.tasks.Builder;
import hudson.util.DescribableList;
import hudson.util.FormValidation;
import hudson.util.XStream2;

import java.io.IOException;
import java.io.PrintStream;
import java.util.Collections;
import java.util.HashMap;
import java.util.List;
import java.util.Map;
import java.util.logging.Level;
import java.util.logging.Logger;

import jenkins.model.Jenkins;
import org.acegisecurity.GrantedAuthority;
import org.acegisecurity.providers.UsernamePasswordAuthenticationToken;
import org.kohsuke.stapler.AncestorInPath;
import org.kohsuke.stapler.DataBoundConstructor;
import org.kohsuke.stapler.QueryParameter;
import org.kohsuke.stapler.Stapler;
import org.kohsuke.stapler.StaplerRequest;

/**
 * Build step to copy artifacts from another project.
 * @author Alan Harder
 */
public class CopyArtifact extends Builder {

    // specifies upgradeCopyArtifact is needed to work.
    private static boolean upgradeNeeded = false;
    private static Logger LOGGER = Logger.getLogger(CopyArtifact.class.getName());

    @Deprecated private String projectName;
    private String project;
    private String parameters;
    private final String filter, target;
    private /*almost final*/ BuildSelector selector;
    @Deprecated private transient Boolean stable;
    private final Boolean flatten, optional;
    private final Boolean fingerprintArtifacts;

    @DataBoundConstructor
<<<<<<< HEAD
    public CopyArtifact(String projectName, String parameters, BuildSelector selector, String filter, String target,
                        boolean flatten, boolean optional) {
=======
    public CopyArtifact(String projectName, BuildSelector selector, String filter, String target,
                        boolean flatten, boolean optional, boolean fingerprintArtifacts) {
>>>>>>> 9622803b
        // check the permissions only if we can
        StaplerRequest req = Stapler.getCurrentRequest();
        if (req!=null) {
            ItemGroup context = req.findAncestorObject(ItemGroup.class);
            if (context == null) context = Jenkins.getInstance();

            // Prevents both invalid values and access to artifacts of projects which this user cannot see.
            // If value is parameterized, it will be checked when build runs.
            if (projectName.indexOf('$') < 0 && Jenkins.getInstance().getItem(projectName, context, Job.class) == null)
                projectName = ""; // Ignore/clear bad value to avoid ugly 500 page
        }

        this.project = projectName;
        this.parameters = Util.fixEmptyAndTrim(parameters);
        this.selector = selector;
        this.filter = Util.fixNull(filter).trim();
        this.target = Util.fixNull(target).trim();
        this.flatten = flatten ? Boolean.TRUE : null;
        this.optional = optional ? Boolean.TRUE : null;
        this.fingerprintArtifacts = fingerprintArtifacts ? Boolean.TRUE : null;
    }

    // Upgrade data from old format
    public static class ConverterImpl extends XStream2.PassthruConverter<CopyArtifact> {
        public ConverterImpl(XStream2 xstream) { super(xstream); }
        @Override protected void callback(CopyArtifact obj, UnmarshallingContext context) {
            if (obj.selector == null) {
                obj.selector = new StatusBuildSelector(obj.stable != null && obj.stable);
                OldDataMonitor.report(context, "1.355"); // Core version# when CopyArtifact 1.2 released
            }
            if (obj.isUpgradeNeeded()) {
                // A Copy Artifact to be upgraded.
                // For information of the containing project is needed, 
                // The upgrade will be performed by upgradeCopyArtifact.
                setUpgradeNeeded();
            }
        }
    }

    private static synchronized void setUpgradeNeeded() {
        if (!upgradeNeeded) {
            LOGGER.info("Upgrade for Copy Artifact is scheduled.");
            upgradeNeeded = true;
        }
    }

    // get all CopyArtifacts configured to AbstractProject. This works both for Project and MatrixProject.
    private static List<CopyArtifact> getCopyArtifactsInProject(AbstractProject<?,?> project) throws IOException {
        DescribableList<Builder,Descriptor<Builder>> list =
                project instanceof Project ? ((Project<?,?>)project).getBuildersList()
                  : (project instanceof MatrixProject ?
                      ((MatrixProject)project).getBuildersList() : null);
        if (list == null) return Collections.emptyList();
        return list.getAll(CopyArtifact.class);
    }

    @Initializer(after=InitMilestone.JOB_LOADED)
    public static void upgradeCopyArtifact() {
        if (!upgradeNeeded) {
            return;
        }
        upgradeNeeded = false;
        
        boolean isUpgraded = false;
        for (AbstractProject<?,?> project: Jenkins.getInstance().getAllItems(AbstractProject.class)) {
            try {
                for (CopyArtifact target: getCopyArtifactsInProject(project)) {
                    try {
                        if (target.upgradeIfNecessary(project)) {
                            isUpgraded = true;
                        }
                    } catch(IOException e) {
                        LOGGER.log(Level.SEVERE, String.format("Failed to upgrade CopyArtifact in %s", project.getFullName()), e);
                    }
                }
            } catch (IOException e) {
                LOGGER.log(Level.SEVERE, String.format("Failed to upgrade CopyArtifact in %s", project.getFullName()), e);
            }
        }
        
        if (!isUpgraded) {
            // No CopyArtifact is upgraded.
            LOGGER.warning("Update of CopyArtifact is scheduled, but no CopyArtifact to upgrade was found!");
        }
    }

    public String getProjectName() {
        return project;
    }
    
    public String getParameters() {
        return parameters;
    }

    public BuildSelector getBuildSelector() {
        return selector;
    }

    public String getFilter() {
        return filter;
    }

    public String getTarget() {
        return target;
    }

    public boolean isFlatten() {
        return flatten != null && flatten;
    }

    public boolean isOptional() {
        return optional != null && optional;
    }

<<<<<<< HEAD
    private boolean upgradeIfNecessary(AbstractProject<?,?> job) throws IOException {
        if (isUpgradeNeeded()) {
            int i = projectName.lastIndexOf('/');
            if (i != -1 && projectName.indexOf('=', i) != -1 && /* not matrix */Jenkins.getInstance().getItem(projectName, job.getParent(), Job.class) == null) {
                project = projectName.substring(0, i);
                parameters = projectName.substring(i + 1);
            } else {
                project = projectName;
                parameters = null;
            }
            LOGGER.log(Level.INFO, "Split {0} into {1} with parameters {2}", new Object[] {projectName, project, parameters});
            projectName = null;
            job.save();
            return true;
        } else {
            return false;
        }
    }

    private boolean isUpgradeNeeded() {
        return (projectName != null);
=======
    public boolean isFingerprintArtifacts() {
        return fingerprintArtifacts != null && fingerprintArtifacts;
>>>>>>> 9622803b
    }

    @Override
    public boolean perform(AbstractBuild<?,?> build, Launcher launcher, BuildListener listener)
            throws InterruptedException, IOException {
        upgradeIfNecessary(build.getProject());
        PrintStream console = listener.getLogger();
        String expandedProject = project, expandedFilter = filter;
        try {
            EnvVars env = build.getEnvironment(listener);
            env.overrideAll(build.getBuildVariables()); // Add in matrix axes..
            expandedProject = env.expand(project);
            Job<?, ?> job = Jenkins.getInstance().getItem(expandedProject, build.getProject().getParent(), Job.class);
            if (job != null && !expandedProject.equals(project)
                // If projectName is parameterized, need to do permission check on source project.
                && !canReadFrom(job, build)) {
                job = null; // Disallow access
            }
            if (job == null) {
                console.println(Messages.CopyArtifact_MissingProject(expandedProject));
                return false;
            }
            Run src = selector.getBuild(job, env, parameters != null ? new ParametersBuildFilter(env.expand(parameters)) : new BuildFilter(), build);
            if (src == null) {
                console.println(Messages.CopyArtifact_MissingBuild(expandedProject));
                return isOptional();  // Fail build unless copy is optional
            }
            FilePath targetDir = build.getWorkspace(), baseTargetDir = targetDir;
            if (targetDir == null || !targetDir.exists()) {
                console.println(Messages.CopyArtifact_MissingWorkspace()); // (see JENKINS-3330)
                return isOptional();  // Fail build unless copy is optional
            }
            // Add info about the selected build into the environment
            EnvAction envData = build.getAction(EnvAction.class);
            if (envData != null) {
                envData.add(getItemGroup(build), expandedProject, src.getNumber());
            }
            if (target.length() > 0) targetDir = new FilePath(targetDir, env.expand(target));
            expandedFilter = env.expand(filter);
            if (expandedFilter.trim().length() == 0) expandedFilter = "**";

            Copier copier = Jenkins.getInstance().getExtensionList(Copier.class).get(0).clone();

            if (src instanceof MavenModuleSetBuild) {
                // Copy artifacts from the build (ArchiveArtifacts build step)
                boolean ok = perform(src, build, expandedFilter, targetDir, baseTargetDir, copier, console);
                // Copy artifacts from all modules of this Maven build (automatic archiving)
                for (Run r : ((MavenModuleSetBuild)src).getModuleLastBuilds().values())
                    ok |= perform(r, build, expandedFilter, targetDir, baseTargetDir, copier, console);
                return ok;
            } else if (src instanceof MatrixBuild) {
                boolean ok = false;
                // Copy artifacts from all configurations of this matrix build
                // Use MatrixBuild.getExactRuns if available
                for (Run r : ((MatrixBuild) src).getExactRuns())
                    // Use subdir of targetDir with configuration name (like "jdk=java6u20")
                    ok |= perform(r, build, expandedFilter, targetDir.child(r.getParent().getName()),
                                  baseTargetDir, copier, console);
                return ok;
            } else {
                return perform(src, build, expandedFilter, targetDir, baseTargetDir, copier, console);
            }
        }
        catch (IOException ex) {
            Util.displayIOException(ex, listener);
            ex.printStackTrace(listener.error(
                    Messages.CopyArtifact_FailedToCopy(expandedProject, expandedFilter)));
            return false;
        }
    }

    private boolean canReadFrom(Job<?, ?> job, AbstractBuild<?, ?> build) {
        if (!ACL.SYSTEM.equals(Jenkins.getAuthentication())) {
            // if the build does not run on SYSTEM authorization,
            // Jenkins is configured to use QueueItemAuthenticator.
            // In this case, builds are configured to run with a proper authorization
            // (for example, builds run with the authorization of the user who triggered the build),
            // and we should check access permission with that authorization.
            // QueueItemAuthenticator is available from Jenkins 1.520.
            // See also JENKINS-14999, JENKINS-16956, JENKINS-18285.
            return job.getACL().hasPermission(Item.READ);
        }
        
        // for the backward compatibility, 
        // test the permission as an anonymous authenticated user.
        return job.getACL().hasPermission(
                new UsernamePasswordAuthenticationToken("authenticated", "",
                        new GrantedAuthority[]{ SecurityRealm.AUTHENTICATED_AUTHORITY }),
                Item.READ);
    }

    // retrieve the "folder" (jenkins root if no folder used) for this build
    private ItemGroup getItemGroup(AbstractBuild<?, ?> build) {
        ItemGroup group = build.getProject().getParent();
        if (group instanceof Job) {
            // MatrixProject, MavenModuleSet, IvyModuleSet or comparable
            return ((Job) group).getParent();
        }
        return group;

    }


    private boolean perform(Run src, AbstractBuild<?,?> dst, String expandedFilter, FilePath targetDir,
            FilePath baseTargetDir, Copier copier, PrintStream console)
            throws IOException, InterruptedException {
        FilePath srcDir = selector.getSourceDirectory(src, console);
        if (srcDir == null) {
            return isOptional();  // Fail build unless copy is optional
        }

        copier.init(src,dst,srcDir,baseTargetDir);
        try {
            int cnt;
            if (!isFlatten())
                cnt = copier.copyAll(srcDir, expandedFilter, targetDir, isFingerprintArtifacts());
            else {
                targetDir.mkdirs();  // Create target if needed
                FilePath[] list = srcDir.list(expandedFilter);
                for (FilePath file : list)
                    copier.copyOne(file, new FilePath(targetDir, file.getName()), isFingerprintArtifacts());
                cnt = list.length;
            }

            console.println(Messages.CopyArtifact_Copied(cnt, HyperlinkNote.encodeTo('/'+ src.getParent().getUrl(), src.getParent().getFullDisplayName()),
                    HyperlinkNote.encodeTo('/'+src.getUrl(), Integer.toString(src.getNumber()))));
            // Fail build if 0 files copied unless copy is optional
            return cnt > 0 || isOptional();
        } finally {
            copier.end();
        }
    }

    @Extension
    public static final class DescriptorImpl extends BuildStepDescriptor<Builder> {

        public FormValidation doCheckProjectName(
                @AncestorInPath AbstractItem anc, @QueryParameter String value) {
            // Require CONFIGURE permission on this project
            if (!anc.hasPermission(Item.CONFIGURE)) return FormValidation.ok();
            FormValidation result;
            Item item = Jenkins.getInstance().getItem(value, anc.getParent());
            if (item != null)
                result = item instanceof MavenModuleSet
                       ? FormValidation.warning(Messages.CopyArtifact_MavenProject())
                       : (item instanceof MatrixProject
                          ? FormValidation.warning(Messages.CopyArtifact_MatrixProject())
                          : FormValidation.ok());
            else if (value.indexOf('$') >= 0)
                result = FormValidation.warning(Messages.CopyArtifact_ParameterizedName());
            else
                result = FormValidation.error(
                    hudson.tasks.Messages.BuildTrigger_NoSuchProject(
                        value, AbstractProject.findNearest(value).getName()));
            return result;
        }

        public boolean isApplicable(Class<? extends AbstractProject> clazz) {
            return true;
        }

        public String getDisplayName() {
            return Messages.CopyArtifact_DisplayName();
        }

        public DescriptorExtensionList<BuildSelector,Descriptor<BuildSelector>> getBuildSelectors() {
            return Hudson.getInstance().<BuildSelector,Descriptor<BuildSelector>>getDescriptorList(BuildSelector.class);
        }
    }

    // Listen for project renames and update property here if needed.
    @Extension
    public static final class ListenerImpl extends ItemListener {
        @Override
        public void onRenamed(Item item, String oldName, String newName) {
            String oldFullName = Items.getCanonicalName(item.getParent(), oldName);
            String newFullName = Items.getCanonicalName(item.getParent(), newName);
            for (AbstractProject<?,?> project
                    : Hudson.getInstance().getAllItems(AbstractProject.class)) {
                try {
                for (CopyArtifact ca : getCopiers(project)) {
                    String projectName = ca.getProjectName();

                    String suffix = "";
                    // Support rename for "MatrixJobName/AxisName=value" type of name
                    int i = projectName.indexOf('=');
                    if (i > 0) {
                        int end = projectName.substring(0,i).lastIndexOf('/');
                        suffix = projectName.substring(end);
                        projectName = projectName.substring(0, end);
                    }

                    ItemGroup context = project.getParent();
                    String newProjectName = Items.computeRelativeNamesAfterRenaming(oldFullName, newFullName, projectName, context);
                    if (!projectName.equals(newProjectName)) {
                        ca.project = newProjectName + suffix;
                        project.save();
                    }
                }
                } catch (IOException ex) {
                    Logger.getLogger(ListenerImpl.class.getName()).log(Level.WARNING,
                            "Failed to resave project " + project.getName()
                            + " for project rename in CopyArtifact build step ("
                            + oldName + " =>" + newName + ")", ex);
                }
            }
        }

        private static List<CopyArtifact> getCopiers(AbstractProject<?,?> project) throws IOException {
            List<CopyArtifact> copiers = getCopyArtifactsInProject(project);
            for (CopyArtifact copier : copiers) {
                copier.upgradeIfNecessary(project);
            }
            return copiers;
        }
    }

    // Listen for new builds and add EnvAction in any that use CopyArtifact build step
    @Extension
    public static final class CopyArtifactRunListener extends RunListener<Build> {
        public CopyArtifactRunListener() {
            super(Build.class);
        }

        @Override
        public void onStarted(Build r, TaskListener listener) {
            if (((Build<?,?>)r).getProject().getBuildersList().get(CopyArtifact.class) != null)
                r.addAction(new EnvAction());
        }
    }
    
    private static class EnvAction implements EnvironmentContributingAction {
        // Decided not to record this data in build.xml, so marked transient:
        private transient Map<String,String> data = new HashMap<String,String>();

        private void add(ItemGroup ctx, String projectName, int buildNumber) {
            if (data==null) return;
            Item item = getProject(ctx, projectName);
            // Use full name if configured with absolute path
            // and relative otherwise
            projectName = projectName.startsWith("/") ? item.getFullName() : item.getRelativeNameFrom(ctx);
            data.put("COPYARTIFACT_BUILD_NUMBER_"
                       + projectName.toUpperCase().replaceAll("[^A-Z]+", "_"), // Only use letters and _
                     Integer.toString(buildNumber));
        }

        /**
         * Retrieve root Job identified by this projectPath. For legacy reason, projectPath uses '/' as separator for
         * job name and parameters or matrix axe, so can't just use {@link Jenkins#getItemByFullName(String)}.
         * As a workaround, we split the path into parts and retrieve the item(group)s up to a Job.
         */
        private Job getProject(ItemGroup ctx, String projectPath) {
            String[] parts = projectPath.split("/");
            if (projectPath.startsWith("/")) ctx = Jenkins.getInstance();
            for (int i =0; i<parts.length; i++) {
                String part = parts[i];
                if (part.length() == 0) continue;
                if (part.equals("..")) {
                    ctx = ((Item) ctx).getParent();
                    continue;
                }
                Item item = ctx.getItem(part);
                if (item == null && i == 0) {
                    // not a relative job name, fall back to "classic" interpretation to consider absolute
                    item = Jenkins.getInstance().getItem(part);
                }
                if (item instanceof Job) return (Job) item;
                ctx = (ItemGroup) item;
            }
            return null;
        }

        public void buildEnvVars(AbstractBuild<?,?> build, EnvVars env) {
            if (data!=null) env.putAll(data);
        }

        public String getIconFileName() { return null; }
        public String getDisplayName() { return null; }
        public String getUrlName() { return null; }
    }
}<|MERGE_RESOLUTION|>--- conflicted
+++ resolved
@@ -87,13 +87,8 @@
     private final Boolean fingerprintArtifacts;
 
     @DataBoundConstructor
-<<<<<<< HEAD
     public CopyArtifact(String projectName, String parameters, BuildSelector selector, String filter, String target,
-                        boolean flatten, boolean optional) {
-=======
-    public CopyArtifact(String projectName, BuildSelector selector, String filter, String target,
                         boolean flatten, boolean optional, boolean fingerprintArtifacts) {
->>>>>>> 9622803b
         // check the permissions only if we can
         StaplerRequest req = Stapler.getCurrentRequest();
         if (req!=null) {
@@ -208,7 +203,6 @@
         return optional != null && optional;
     }
 
-<<<<<<< HEAD
     private boolean upgradeIfNecessary(AbstractProject<?,?> job) throws IOException {
         if (isUpgradeNeeded()) {
             int i = projectName.lastIndexOf('/');
@@ -230,10 +224,10 @@
 
     private boolean isUpgradeNeeded() {
         return (projectName != null);
-=======
+    }
+
     public boolean isFingerprintArtifacts() {
         return fingerprintArtifacts != null && fingerprintArtifacts;
->>>>>>> 9622803b
     }
 
     @Override
