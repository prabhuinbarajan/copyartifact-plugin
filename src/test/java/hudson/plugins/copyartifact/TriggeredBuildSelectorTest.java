--- conflicted
+++ resolved
@@ -44,10 +44,7 @@
 import org.junit.Rule;
 import org.junit.Test;
 import org.jvnet.hudson.test.Bug;
-<<<<<<< HEAD
-=======
 import org.jvnet.hudson.test.ExtractResourceSCM;
->>>>>>> c4ea4eb0
 import org.jvnet.hudson.test.JenkinsRule;
 import org.jvnet.hudson.test.JenkinsRule.WebClient;
 
@@ -622,7 +619,6 @@
         assertFalse(new TriggeredBuildSelector(false, TriggeredBuildSelector.UpstreamFilterStrategy.UseOldest).isUseNewest());
     }
     
-<<<<<<< HEAD
     @Bug(18804)
     @Test
     public void testUpstreamWasRemoved() throws Exception {
@@ -768,7 +764,8 @@
             assertNull(intermediate.getLastBuild());
             j.assertBuildStatusSuccess(downstream.getLastBuild());
         }
-=======
+    }
+    
     @Bug(14653)
     @Test
     public void testMavenModule() throws Exception {
@@ -809,6 +806,5 @@
                 ),
                 b.getWorkspace().child("org.jvnet.hudson.main.test.multimod/moduleB/1.0-SNAPSHOT/moduleB-1.0-SNAPSHOT.jar").exists()
         );
->>>>>>> c4ea4eb0
     }
 }